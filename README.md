![crates.io version](https://flat.badgen.net/crates/v/deep_thought)
![crates.io downloads](https://flat.badgen.net/crates/d/deep_thought)

# Deep Thought
This crate implements feedforward-neural Networks in rust.
<<<<<<< HEAD
**As of right now, this crate is far from a usable state.**
=======
Unlike the vast majority of NN libraries, like pytorch or tensorflow, deep thought does not use backpropagation to calculate gradients.
Instead, it utilizes Dual Numbers, which allow for the calculation of derivatives during the forward pass.
>>>>>>> a487fcde

There is still a long way to go before this crate will become usable (if ever). 

For more information about Dual Numbers, please take a look at these excellent Blogposts by @Atrix256:
* [Dual Numbers & Automatic Differentiation](https://blog.demofox.org/2014/12/30/dual-numbers-automatic-differentiation/)
* [Multivariable Dual Numbers & Automatic Differentiation](https://blog.demofox.org/2017/02/20/multivariable-dual-numbers-automatic-differentiation/)
* [Neural Network Gradients: Backpropagation, Dual Numbers, Finite Differences](https://blog.demofox.org/2017/03/13/neural-network-gradients-backpropagation-dual-numbers-finite-differences/)

If you want to learn more about the math behind neural networks, take a look at these links:
* ["How the backpropagation algorithm works" by Michael Nielsen](http://neuralnetworksanddeeplearning.com/chap2.html)

## Nightly Usage
Deep_thought makes use of the `negative_impls`, `auto_traits` and `array_zip` features, which are not available on the stable release channel yet.<|MERGE_RESOLUTION|>--- conflicted
+++ resolved
@@ -2,13 +2,10 @@
 ![crates.io downloads](https://flat.badgen.net/crates/d/deep_thought)
 
 # Deep Thought
+**As of right now, this crate is far from a usable state.**
 This crate implements feedforward-neural Networks in rust.
-<<<<<<< HEAD
-**As of right now, this crate is far from a usable state.**
-=======
 Unlike the vast majority of NN libraries, like pytorch or tensorflow, deep thought does not use backpropagation to calculate gradients.
 Instead, it utilizes Dual Numbers, which allow for the calculation of derivatives during the forward pass.
->>>>>>> a487fcde
 
 There is still a long way to go before this crate will become usable (if ever). 
 
