--- conflicted
+++ resolved
@@ -62,14 +62,8 @@
     // Parse the TokenStream into an Abstract Syntax Tree (AST)
     let cloned_inp = input.clone();
     let Network {
-<<<<<<< HEAD
         name,
         ty,
-=======
-        visibility: _,
-        name: _,
-        ty: _,
->>>>>>> a487fcde
         init,
     } = parse_macro_input!(cloned_inp as Network);
 
@@ -101,14 +95,6 @@
     let mut result: TokenStream = quote!{
         const _NUM_PARAMETERS: usize = #num_parameters;
     }.into();
-<<<<<<< HEAD
     result.extend(input);
     result
-=======
-    constant
-    // let mut extended = input.clone();
-    // extended.extend(constant);
-    // println!("{:?}", extended);
-    // extended
->>>>>>> a487fcde
 }